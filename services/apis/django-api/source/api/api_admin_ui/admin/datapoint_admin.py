import json
from django import forms, db
from django.contrib import admin
from django.utils.safestring import mark_safe

from api_main.models.datapoint import Datapoint
from api_main.models.datapoint import DatapointValue
from api_main.models.datapoint import DatapointSetpoint
from api_main.models.datapoint import DatapointSchedule
from ems_utils.timestamp import datetime_to_pretty_str
from api_main.connector_mqtt_integration import ConnectorMQTTIntegration
from .connector_admin import AdminWithoutListsOnDelete

@admin.register(Datapoint)
class DatapointAdmin(AdminWithoutListsOnDelete):
    """
    Admin model instance for Datapoints, that also displays fields of the
    addition models.

    This model does not allow adding datapoints manually, it doesn't make
    sense, all datapoints are created by the connectors.

    TODO: Verify that the fields are correct on save, i.e. that those fields
    that are required for a data_format are set with appropriate values, and
    that e.g. jsons fields are parsable.
    """
    list_display = (
        "id",
        "connector",
        "key_in_connector",
        "type",
        "is_active",
        "data_format",
        "short_name",
        "description",
        "unit",
        "example_value_truncated",
        "last_value_truncated",
        "last_value_timestamp_pretty",
    )
    list_display_links = (
        "id",
    )
    list_editable = (
        "is_active",
        "data_format",
        "short_name",
        "description",
        "unit",
    )
    list_filter = (
        "type",
        "connector",
        "data_format",
        "is_active",
        ("short_name", admin.EmptyFieldListFilter)
    )
    search_fields = (
        "key_in_connector",
        "short_name",
        "description",
        "example_value",
        "last_value",
    )
    readonly_fields = (
        "id",
        "connector",
        "key_in_connector",
        "type",
        "example_value",
        "last_value",
        "last_value_timestamp_pretty",
        "last_setpoint_pretty",
        "last_setpoint_timestamp_pretty",
        "last_schedule_pretty",
        "last_schedule_timestamp_pretty",
    )

    def last_value_timestamp_pretty(self, obj):
        """
        Displays a prettier timestamp format.
        """
        ts = obj.last_value_timestamp
        if ts is None:
            return "-"
        return datetime_to_pretty_str(ts)
    last_value_timestamp_pretty.admin_order_field = "last_value_timestamp"
    last_value_timestamp_pretty.short_description = "Last value timestamp"

    def last_setpoint_timestamp_pretty(self, obj):
        """
        Displays a prettier timestamp format.
        """
        ts = obj.last_setpoint_timestamp
        if ts is None:
            return "-"
        return datetime_to_pretty_str(ts)
    last_setpoint_timestamp_pretty.admin_order_field = "last_setpoint_timestamp"
    last_setpoint_timestamp_pretty.short_description = "Last setpoint timestamp"

    def last_schedule_timestamp_pretty(self, obj):
        """
        Displays a prettier timestamp format.
        """
        ts = obj.last_schedule_timestamp
        if ts is None:
            return "-"
        return datetime_to_pretty_str(ts)
    last_schedule_timestamp_pretty.admin_order_field = "last_schedule_timestamp"
    last_schedule_timestamp_pretty.short_description = "Last schedule timestamp"

    def last_schedule_pretty(self, obj):
        """
        Pretty print json of schedule.
        """
        schedule = obj.last_schedule
        if schedule is None:
            return "-"
        try:
            schedule = json.dumps(json.loads(schedule), indent=4)
            schedule = mark_safe("<pre>" + schedule + "</pre>")

        except Exception:
            pass
        return schedule
    last_schedule_pretty.short_description = "Last schedule"

    def last_setpoint_pretty(self, obj):
        """
        Pretty print json of setpoint.
        """
        setpoint = obj.last_setpoint
        if setpoint is None:
            return "-"

        try:
            setpoint = json.dumps(json.loads(setpoint), indent=4)
            setpoint = mark_safe("<pre>" + setpoint + "</pre>")

        except Exception:
            pass
        return setpoint
    last_setpoint_pretty.short_description = "Last setpoint"

    def example_value_truncated(self, obj):
        """
        Return a possible truncated value if the example value is very long.
        """
        value = str(obj.example_value)
        truncation_length = 100
        if value is not None and len(value) >= truncation_length:
            value = value[:truncation_length] + " [truncated]"
        return value
    example_value_truncated.admin_order_field = "example_value"
    example_value_truncated.short_description = "example_value"

    def last_value_truncated(self, obj):
        """
        Return a possible truncated value if the example value is very long.
        """
        value = str(obj.last_value)
        truncation_length = 100
        if value is not None and len(value) >= truncation_length:
            value = value[:truncation_length] + " [truncated]"
        return value
    last_value_truncated.admin_order_field = "last_value"
    last_value_truncated.short_description = "last_value"

    def get_fieldsets(self, request, obj=None):
        """
        Dynamically add fields that are only relevant for specific values
        of data_format or additional fields for actuators.
        """
        generic_metadata_fields = [
                "id",
                "connector",
                "key_in_connector",
                "type",
                "example_value",
                "is_active",
                "data_format",
                "short_name",
                "description",
        ]

        data_format_specific_fields = []
        if "_numeric" in obj.data_format:
            data_format_specific_fields.append("unit")
        if "discrete_" in obj.data_format:
            data_format_specific_fields.append("allowed_values")
        if "continuous_numeric" in obj.data_format:
            data_format_specific_fields.append("min_value")
            data_format_specific_fields.append("max_value")

        last_datapoint_msg_fields = [
            "last_value",
            "last_value_timestamp_pretty",
        ]
        if obj.type == "actuator":
            last_datapoint_msg_fields.append("last_setpoint_pretty")
            last_datapoint_msg_fields.append("last_setpoint_timestamp_pretty")
            last_datapoint_msg_fields.append("last_schedule_pretty")
            last_datapoint_msg_fields.append("last_schedule_timestamp_pretty")

        fieldsets = (
            (
                "GENERIC METADATA",
                {
                    "fields": generic_metadata_fields
                }
            ),
            (
                "DATA FORMAT SPECIFIC METADATA",
                {
                    "fields": data_format_specific_fields
                }
            ),
            (
                "LAST DATAPOINT MESSAGES",
                {
                    "fields": last_datapoint_msg_fields
                }
            ),
        )
        return fieldsets

    # Display wider version of normal TextInput for all text fields, as
    # default forms look ugly.
    formfield_overrides = {
        db.models.TextField: {'widget': forms.TextInput(attrs={'size': '60'})},
    }
    """
    Define list view actions below.

    Actions changing the data format should not call queryset.update, as this
    will not call the Datapoints save() method, and hence the Datapoint
    Addition models will not be updated.
    TODO: This is outdated.
    """
    actions = (
        "mark_active",
        "mark_not_active",
        "mark_data_format_as_generic_text",
        "mark_data_format_as_discrete_text",
        "mark_data_format_as_generic_numeric",
        "mark_data_format_as_discrete_numeric",
        "mark_data_format_as_continuous_numeric",
    )

    def mark_active(self, request, queryset):
        """
        Flag a list of datapoints as active.

        The update method doesn't call the save method of each object, hence
        we need to manually trigger the update operations of
        ConnectorMQTTIntegration, i.e. that we subscribe to the topics of
        the activated datapoints and send a corrected datatpoint map to the
        connectors.

        TODO: This currently creates an updated datapoint map for call
              connectors, regardless if these are affected by the changes or
              not. This could be made more efficient.

        """
        queryset.update(is_active=True)
        cmi = ConnectorMQTTIntegration.get_instance()
        cmi.update_topics()
        cmi.update_subscriptions()
        cmi.create_and_send_datapoint_map()
    mark_active.short_description = "Mark datapoints as active"

    def mark_not_active(self, request, queryset):
        """
        Similar to mark_active above, but deactivates these datapoints.
        """
        queryset.update(is_active=False)
        cmi = ConnectorMQTTIntegration.get_instance()
        cmi.update_topics()
        cmi.update_subscriptions()
        cmi.create_and_send_datapoint_map()
    mark_not_active.short_description = "Mark datapoints as not active"

    def mark_data_format_as_generic_text(self, request, queryset):
        """
        Updates data_format for a list of datapoints at once.

        This has no effect on the configuration of services, especially
        Connectors. It is thus fine that the signals wont't fire and the
        save hooks won't be executed.
        """
        queryset.update(data_format="generic_text")
    mark_data_format_as_generic_text.short_description = (
        "Mark data_format of datapoints as generic_text"
    )

    def mark_data_format_as_discrete_text(self, request, queryset):
        """
        Updates data_format. Similar to mark_data_format_as_generic_text
        """
        queryset.update(data_format="discrete_text")
    mark_data_format_as_discrete_text.short_description = (
        "Mark data_format of datapoints as discrete_text"
    )

    def mark_data_format_as_generic_numeric(self, request, queryset):
        """
        Updates data_format. Similar to mark_data_format_as_generic_text
        """
        queryset.update(data_format="generic_numeric")
    mark_data_format_as_generic_numeric.short_description = (
        "Mark data_format of datapoints as generic_numeric"
    )

    def mark_data_format_as_discrete_numeric(self, request, queryset):
        """
        Updates data_format. Similar to mark_data_format_as_generic_text
        """
        queryset.update(data_format="discrete_numeric")
    mark_data_format_as_discrete_numeric.short_description = (
        "Mark data_format of datapoints as discrete_numeric"
    )

    def mark_data_format_as_continuous_numeric(self, request, queryset):
        """
        Updates data_format. Similar to mark_data_format_as_generic_text
        """
        queryset.update(data_format="continuous_numeric")
    mark_data_format_as_continuous_numeric.short_description = (
        "Mark data_format of datapoints as continuous_numeric"
    )

    @staticmethod
    def connector(obj):
        return obj.connector.name

    def has_add_permission(cls, request):
        """
        Remove `add` and `save and add another` button.
        """
        return False

    def get_changelist_formset(self,request, **kwargs):
        """
        This ensures that when we edit a couple of datapoints in list
        mode we can save and ignore those datapoints that have not been
        touched. If we don't inject these methods the Admin will interpret
        the empty string in short name as string and raise a Validation
        Error, as two emtpy strings are not different (while two None
        values are). Hence we tell the admin to reset the empty strings
        to Nones, which makes the Admin think then that the fields have
        not changed and need not be saved.

        To do so we overload the clean method of the short_name field.
        However accessing this field is only possible after the formset
        has been intialized, which happens shortly before is_valid is
        called. Hence we use an extended is_valid method to inject the
        changed clean function in the short_name form object. See:
        https://github.com/django/django/blob/3.1/django/contrib/admin/options.py#L1758
        """
        formset = super().get_changelist_formset(request, **kwargs)

        def clean(short_name):
            if short_name == "":
                short_name = None
            return short_name

        def is_valid(self):
            for form in self.forms:
                form.fields["short_name"].clean = clean
            return super(type(self), self).is_valid()

        formset.is_valid = is_valid
        return formset


@admin.register(DatapointValue)
class DatapointValueAdmin(AdminWithoutListsOnDelete):

    list_display = (
        "id",
        "datapoint",
        "timestamp_pretty",
        "value",
    )
    list_filter = (
        "datapoint",
    )
    # This is just to order the fields in the object detail page
    fields = (
        "id",
        "datapoint",
        "value",
        "time"
    )
    readonly_fields = (
        "id",
        "datapoint",
    )
    exclude = (
        "_value_float",
        "_value_bool",
    )

    def timestamp_pretty(self, obj):
        """
        Displays a prettier timestamp format.
        """
        ts = obj.time
        if ts is None:
            return "-"
        return datetime_to_pretty_str(ts)
    timestamp_pretty.admin_order_field = "time"
    timestamp_pretty.short_description = "Timestamp"

    def has_add_permission(cls, request):
        """
        Remove `add` and `save and add another` button.
        """
        return False


@admin.register(DatapointSetpoint)
class DatapointSetpointAdmin(AdminWithoutListsOnDelete):

    list_display = (
        "id",
        "datapoint",
        "timestamp_pretty",
        "setpoint",
    )
    list_filter = (
        "datapoint",
    )
    # This is just to order the fields in the object detail page
    fields = (
        "id",
        "datapoint",
        "setpoint",
        "time"
    )
    readonly_fields = (
        "id",
        "datapoint",
    )

    def timestamp_pretty(self, obj):
        """
        Displays a prettier timestamp format.
        """
        ts = obj.time
        if ts is None:
            return "-"
        return datetime_to_pretty_str(ts)
    timestamp_pretty.admin_order_field = "time"
    timestamp_pretty.short_description = "Timestamp"

    def has_add_permission(cls, request):
        """
        Remove `add` and `save and add another` button.
        """
        return False


@admin.register(DatapointSchedule)
class DatapointScheduleAdmin(AdminWithoutListsOnDelete):

    list_display = (
        "id",
        "datapoint",
        "timestamp_pretty",
        "schedule",
    )
    list_filter = (
        "datapoint",
    )
    fields = (
        "id",
        "datapoint",
        "setpoint",
        "time"
    )
    readonly_fields = (
        "id",
        "datapoint",
    )

    def timestamp_pretty(self, obj):
        """
        Displays a prettier timestamp format.
        """
        ts = obj.time
        if ts is None:
            return "-"
        return datetime_to_pretty_str(ts)
    timestamp_pretty.admin_order_field = "time"
<<<<<<< HEAD
    timestamp_pretty.short_description = "Timestamp"
=======
    timestamp_pretty.short_description = "Timestamp"

    def has_add_permission(cls, request):
        """
        Remove `add` and `save and add another` button.
        """
        return False
>>>>>>> 5e5de162
<|MERGE_RESOLUTION|>--- conflicted
+++ resolved
@@ -493,14 +493,10 @@
             return "-"
         return datetime_to_pretty_str(ts)
     timestamp_pretty.admin_order_field = "time"
-<<<<<<< HEAD
     timestamp_pretty.short_description = "Timestamp"
-=======
-    timestamp_pretty.short_description = "Timestamp"
 
     def has_add_permission(cls, request):
         """
         Remove `add` and `save and add another` button.
         """
-        return False
->>>>>>> 5e5de162
+        return False