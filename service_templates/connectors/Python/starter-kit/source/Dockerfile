--- conflicted
+++ resolved
@@ -1,8 +1,4 @@
-<<<<<<< HEAD
-FROM bemcom/python-connector-template:0.1.3
-=======
 FROM bemcom/python-connector-template:0.2.0
->>>>>>> c26bca3d
 
 # Installs dependencies.
 COPY ./requirements.txt /soucrce/requirements.txt
@@ -13,7 +9,4 @@
 COPY ./connector/ /source/connector/
 
 # Run all tests to verify the connector is ok.
-RUN pytest /source/connector/
-
-
-
+RUN pytest /source/connector/